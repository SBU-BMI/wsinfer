"""Models for whole slide image patch-based classification.

See https://www.ncbi.nlm.nih.gov/pmc/articles/PMC7369575/table/tbl3/ for modifications
that were made to the original architectures.
"""

import dataclasses
import pathlib
from typing import Any
from typing import Callable
from typing import Dict
from typing import List
from typing import Optional
from typing import Union

from PIL import Image
import torch
from torch.hub import load_state_dict_from_url
import torchvision

from .inceptionv4 import inceptionv4 as _inceptionv4
from .inceptionv4_no_batchnorm import inceptionv4 as _inceptionv4_no_bn
from .transforms import PatchClassification

PathType = Union[str, pathlib.Path]


class ModelNotFoundError(Exception):
    ...


class WeightsNotFoundError(Exception):
    ...


@dataclasses.dataclass
class Weights:
    """Container for data associated with a trained model."""

    url: str
    file_name: str
    num_classes: int
    transform: Callable[[Union[Image.Image, torch.Tensor]], torch.Tensor]
    patch_size_pixels: int
    spacing_um_px: float
    class_names: List[str]
    metadata: Dict[str, Any]
    model: Optional[torch.nn.Module] = None

    def __post_init__(self):
        if len(set(self.class_names)) != len(self.class_names):
            raise ValueError("class_names cannot contain duplicates")
        if len(self.class_names) != self.num_classes:
            raise ValueError("length of class_names must be equal to num_classes")


# Store all available weights for all models.
WEIGHTS: Dict[str, Dict[str, Weights]] = {
    "inceptionv4": {
        "TCGA-BRCA-v1": Weights(
            url="https://stonybrookmedicine.box.com/shared/static/tfwimlf3ygyga1x4fnn03u9y5uio8gqk.pt",  # noqa
            file_name="inceptionv4-brca-20190613-aef40942.pt",
            num_classes=2,
            transform=PatchClassification(
                resize_size=299,
                # TODO: check that the mean and std dev are correct.
                mean=(0.5, 0.5, 0.5),
                std=(0.5, 0.5, 0.5),
            ),
            patch_size_pixels=350,
            spacing_um_px=0.25,
            class_names=["notumor", "tumor"],
            metadata={"patch-size": "350 pixels (87.5 microns)"},
        ),
        # This uses an implementation without batchnorm. Model was trained with TF Slim
        # and weights were converted to PyTorch (see 'scripts' directory).
        # TODO: check the processing steps. Jakub has not checked these yet.
        "TCGA-TILs-v1": Weights(
            url="https://stonybrookmedicine.box.com/shared/static/sz1gpc6u3mftadh4g6x3csxnpmztj8po.pt",  # noqa
            file_name="inceptionv4-tils-v1-20200920-e3e72cd2.pt",
            num_classes=2,
            transform=PatchClassification(
                resize_size=299, mean=(0.5, 0.5, 0.5), std=(0.5, 0.5, 0.5)
            ),
            patch_size_pixels=350,
            spacing_um_px=88 / 350,
            class_names=["notils", "tils"],
            metadata={
                "publication": "https://doi.org/10.3389/fonc.2021.806603",
                "notes": (
                    "Implementation does not use batchnorm. Original model was trained"
                    " with TF Slim and converted to PyTorch format."
                ),
            },
        ),
    },
    "resnet34": {
        "TCGA-BRCA-v1": Weights(
            url="https://stonybrookmedicine.box.com/shared/static/dv5bxk6d15uhmcegs9lz6q70yrmwx96p.pt",  # noqa
            file_name="resnet34-brca-20190613-01eaf604.pt",
            num_classes=2,
            transform=PatchClassification(
                resize_size=224,
                mean=(0.7238, 0.5716, 0.6779),
                std=(0.1120, 0.1459, 0.1089),
            ),
            patch_size_pixels=350,
            spacing_um_px=0.25,
            class_names=["notumor", "tumor"],
<<<<<<< HEAD
            metadata={"patch-size": "350 pixels (88 microns)."},
        ),
        # Original model is on GitHub
        # https://github.com/SBU-BMI/quip_lung_cancer_detection/blob/8eac86e837baa371a98ce2fe08348dcf0400a317/models_cnn/train_lung_john_6classes_netDepth-34_APS-350_randomSeed-2954321_numBenign-80000_0131_1818_bestF1_0.8273143068611924_5.t7
        "TCGA-LUAD-v1": Weights(
            url="https://stonybrookmedicine.box.com/shared/static/d6g9huv1olfu2mt9yaud9xqf9bdqx38i.pt",  # noqa
            file_name="resnet34-luad-20210102-93038ae6.pt",
            num_classes=6,
            transform=PatchClassification(
                resize_size=224,
                mean=(0.8301, 0.6600, 0.8054),
                std=(0.0864, 0.1602, 0.0647),
            ),
            patch_size_pixels=350,
            spacing_um_px=88 / 350,
            # TODO: double check the class names.
            class_names=[
                "lepidic",
                "benign",
                "acinar",
                "micropapillary",
                "mucinous",
                "solid",
            ],
            metadata={},
        ),
        # Original model is on GitHub
        # https://github.com/SBU-BMI/quip_prad_cancer_detection/tree/d80052e0d098a1211432f9abff086974edd9c669/models_cnn
        # Original file name is
        # RESNET_34_prostate_beatrice_john___1117_1038_0.9533516227597434_87.t7
        #
        # TODO: there seems to be some post-processing... We should double check and
        # implement it. See
        # https://github.com/SBU-BMI/quip_prad_cancer_detection/blob/53870a7db8e48673bee1d60db6f561d39483b859/heatmap_gen_separate_classes/3_thresholded_heatmap_txt.py#L20
        "TCGA-PRAD-v1": Weights(
            url="https://stonybrookmedicine.box.com/shared/static/nxyr5atk2nlvgibck3l0q6rjin2g7n38.pt",  # noqa
            file_name="resnet34-prad-20210101-ea6c004c.pt",
            num_classes=3,
            transform=PatchClassification(
                resize_size=224,
                mean=(0.6462, 0.5070, 0.8055),
                std=(0.1381, 0.1674, 0.1358),
            ),
            # TODO: check these values
            patch_size_pixels=175,
            spacing_um_px=88 / 350,  # TODO: is this correct?
            class_names=["benign", "grade3", "grade4+5"],
            metadata={},
        ),
        # TODO: check this. Jakub has not yet.
        "TCGA-TILs-v1": Weights(
            url="https://stonybrookmedicine.box.com/shared/static/a3pxqblrahanfxztn32xyxd9cveon3ga.pt",  # noqa
            file_name="resnet34-tils-v1-20200719-fd908d3f.pt",
            num_classes=1,
            transform=PatchClassification(
                resize_size=224,
                mean=(0.6462, 0.5070, 0.8055),
                std=(0.1381, 0.1674, 0.1358),
            ),
            patch_size_pixels=175,
            spacing_um_px=88 / 350,  # TODO: is this correct?
            class_names=["tils"],
            metadata={
                "publication": "https://doi.org/10.3389/fonc.2021.806603",
            },
        ),
    },
    "vgg16": {
        # TODO: check this. Jakub has not yet.
        "TCGA-TILs-v1": Weights(
            url="https://stonybrookmedicine.box.com/shared/static/95aqe9ww82zs1ydcya3srpctxa5jbcyy.pt",  # noqa
            file_name="vgg16-tils-v1-20200920-851af48a.pt",
            num_classes=2,
            transform=PatchClassification(
                resize_size=224,
                mean=(0.6462, 0.5070, 0.8055),
                std=(0.1381, 0.1674, 0.1358),
            ),
            patch_size_pixels=175,
            spacing_um_px=88 / 350,  # TODO: is this correct?
            class_names=["notils", "tils"],
            metadata={
                "publication": "https://doi.org/10.3389/fonc.2021.806603",
            },
        ),
=======
            metadata={"patch-size": "350 pixels (87.5 microns)"},
        )
>>>>>>> 408709f9
    },
    "vgg16_modified": {
        "TCGA-BRCA-v1": Weights(
            url="https://stonybrookmedicine.box.com/shared/static/197s56yvcrdpan7eu5tq8d4gxvq3xded.pt",  # noqa
            file_name="vgg16-modified-brca-20190613-62bc1b41.pt",
            num_classes=2,
            transform=PatchClassification(
                resize_size=224,
                mean=(0.7238, 0.5716, 0.6779),
                std=(0.1120, 0.1459, 0.1089),
            ),
            patch_size_pixels=350,
            spacing_um_px=0.25,
            class_names=["notumor", "tumor"],
            metadata={"patch-size": "350 pixels (87.5 microns)"},
        )
    },
}


def _get_model_weights(model_name: str, weights: str) -> Weights:
    all_weights_for_model = WEIGHTS.get(model_name)
    if all_weights_for_model is None:
        raise ModelNotFoundError(f"no weights registered for {model_name}")
    weights_obj = all_weights_for_model.get(weights)
    if weights_obj is None:
        raise WeightsNotFoundError(f"'{weights}' weights not found for {model_name}")
    return weights_obj


def _load_state_into_model(model: torch.nn.Module, weights: Weights):
    print("Information about the pretrained weights")
    print("----------------------------------------")
    for k, v in dataclasses.asdict(weights).items():
        if k == "model":  # skip because it's None at this point.
            continue
        print(f"{k} = {v}")
    print("----------------------------------------\n")
    state_dict = load_state_dict_from_url(
        url=weights.url, check_hash=True, file_name=weights.file_name
    )
    model.load_state_dict(state_dict, strict=True)
    return model


def inceptionv4(weights: str = "TCGA-BRCA-v1") -> Weights:
    """Create InceptionV4 model."""
    weights_obj = _get_model_weights("inceptionv4", weights=weights)
    if weights == "TCGA-TILs-v1":
        # TCGA-TILs-v1 model uses inceptionv4 without batchnorm.
        model = _inceptionv4_no_bn(weights_obj.num_classes, pretrained=False)
    else:
        model = _inceptionv4(num_classes=weights_obj.num_classes, pretrained=False)
    model = _load_state_into_model(model=model, weights=weights_obj)
    weights_obj.model = model
    return weights_obj


def resnet34(weights: str = "TCGA-BRCA-v1") -> Weights:
    """Create ResNet34 model."""
    weights_obj = _get_model_weights("resnet34", weights=weights)
    model = torchvision.models.resnet34()
    model.fc = torch.nn.Linear(model.fc.in_features, weights_obj.num_classes)
    model = _load_state_into_model(model=model, weights=weights_obj)
    weights_obj.model = model
    return weights_obj


def vgg16(weights="TCGA-TILs-v1") -> Weights:
    """Create VGG16 model."""
    weights_obj = _get_model_weights("vgg16", weights=weights)
    model = torchvision.models.vgg16()
    in_features = model.classifier[6].in_features
    model.classifier[6] = torch.nn.Linear(in_features, weights_obj.num_classes)
    in_features = model.classifier[0].in_features
    model = _load_state_into_model(model=model, weights=weights_obj)
    weights_obj.model = model
    return weights_obj


def vgg16_modified(weights="TCGA-BRCA-v1") -> Weights:
    """Create modified VGG16 model.

    The classifier of this model is
        Linear (25,088, 4096)
        ReLU -> Dropout
        Linear (1024, num_classes)
    """
    weights_obj = _get_model_weights("vgg16_modified", weights=weights)
    model = torchvision.models.vgg16()
    model.classifier = model.classifier[:4]
    in_features = model.classifier[0].in_features
    model.classifier[0] = torch.nn.Linear(in_features, 1024)
    model.classifier[3] = torch.nn.Linear(1024, weights_obj.num_classes)
    model = _load_state_into_model(model=model, weights=weights_obj)
    weights_obj.model = model
    return weights_obj


MODELS = dict(
    inceptionv4=inceptionv4,
    resnet34=resnet34,
    vgg16=vgg16,
    vgg16_modified=vgg16_modified,
)


def list_models() -> List[str]:
    return list(MODELS.keys())


def create_model(model_name: str, weights: str = "TCGA-BRCA-v1") -> Weights:
    """Create a model."""
    if model_name not in MODELS.keys():
        raise ModelNotFoundError(
            f"{model_name} not found. Available models are {MODELS.keys()}"
        )
    model_fn = MODELS[model_name]
    weights_obj = model_fn(weights=weights)
    return weights_obj<|MERGE_RESOLUTION|>--- conflicted
+++ resolved
@@ -107,7 +107,6 @@
             patch_size_pixels=350,
             spacing_um_px=0.25,
             class_names=["notumor", "tumor"],
-<<<<<<< HEAD
             metadata={"patch-size": "350 pixels (88 microns)."},
         ),
         # Original model is on GitHub
@@ -193,10 +192,6 @@
                 "publication": "https://doi.org/10.3389/fonc.2021.806603",
             },
         ),
-=======
-            metadata={"patch-size": "350 pixels (87.5 microns)"},
-        )
->>>>>>> 408709f9
     },
     "vgg16_modified": {
         "TCGA-BRCA-v1": Weights(
