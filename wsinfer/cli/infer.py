--- conflicted
+++ resolved
@@ -156,22 +156,9 @@
     if git_installed and is_git_repo:
         git_info = get_git_info()
 
-<<<<<<< HEAD
     hf_info = None
     if hasattr(model_obj, "hf_info"):
         hf_info = dataclasses.asdict(model_obj.hf_info)
-=======
-    weights_file = weights.file
-    if weights_file is None:
-        if weights.url_file_name is None:
-            raise TypeError("url_file_name must not be None if file is None.")
-        weights_file = str(
-            Path(torch.hub.get_dir()) / "checkpoints" / weights.url_file_name
-        )
-    else:
-        # Weights file could have been a pathlib.Path object.
-        weights_file = str(weights_file)
->>>>>>> 3afff371
 
     return {
         "model": {
