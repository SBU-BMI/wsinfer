from __future__ import annotations

from pathlib import Path
from typing import Callable
from typing import Sequence

import h5py
import numpy as np
import torch
from PIL import Image

from wsinfer.wsi import WSI


def _read_patch_coords(path: str | Path) -> np.ndarray:
    """Read HDF5 file of patch coordinates are return numpy array.

    Returned array has shape (num_patches, 4). Each row has values
    [minx, miny, width, height].
    """
    with h5py.File(path, mode="r") as f:
        coords = f["/coords"][()]
        coords_metadata = f["/coords"].attrs
        if "patch_level" not in coords_metadata.keys():
            raise KeyError(
                "Could not find required key 'patch_level' in hdf5 of patch "
                "coordinates. Has the version of CLAM been updated?"
            )
        patch_level = coords_metadata["patch_level"]
        if patch_level != 0:
            raise NotImplementedError(
                f"This script is designed for patch_level=0 but got {patch_level}"
            )
        if coords.ndim != 2:
            raise ValueError(f"expected coords to have 2 dimensions, got {coords.ndim}")
        if coords.shape[1] != 2:
            raise ValueError(
                f"expected second dim of coords to have len 2 but got {coords.shape[1]}"
            )

        if "patch_size" not in coords_metadata.keys():
            raise KeyError("expected key 'patch_size' in attrs of coords dataset")
        # Append width and height values to the coords, so now each row is
        # [minx, miny, width, height]
        wh = np.full_like(coords, coords_metadata["patch_size"])
        coords = np.concatenate((coords, wh), axis=1)

    return coords


class WholeSlideImagePatches(torch.utils.data.Dataset):
    """Dataset of one whole slide image.

    This object retrieves patches from a whole slide image on the fly.

    Parameters
    ----------
    wsi_path : str, Path
        Path to whole slide image file.
    patch_path : str, Path
        Path to npy file with coordinates of input image.
    um_px : float
        Scale of the resulting patches. For example, 0.5 for ~20x magnification.
    patch_size : int
        The size of patches in pixels.
    transform : callable, optional
        A callable to modify a retrieved patch. The callable must accept a
        PIL.Image.Image instance and return a torch.Tensor.
    """

    def __init__(
        self,
        wsi_path: str | Path,
        patch_path: str | Path,
        um_px: float,
        patch_size: int,
<<<<<<< HEAD
        transform: Callable[[Image.Image], torch.Tensor] | None = None,
        roi_path: str | Path | None = None,
=======
        transform: Optional[Callable[[Image.Image], torch.Tensor]] = None,
>>>>>>> 5ce02853
    ):
        self.wsi_path = wsi_path
        self.patch_path = patch_path
        self.um_px = float(um_px)
        self.patch_size = int(patch_size)
        self.transform = transform

        assert Path(wsi_path).exists(), "wsi path not found"
        assert Path(patch_path).exists(), "patch path not found"

        self.patches = _read_patch_coords(self.patch_path)

        assert self.patches.ndim == 2, "expected 2D array of patch coordinates"
        # x, y, width, height
        assert self.patches.shape[1] == 4, "expected second dimension to have len 4"

    def worker_init(self, *_):
        self.slide = WSI(self.wsi_path)

    def __len__(self):
        return self.patches.shape[0]

    def __getitem__(self, idx: int) -> tuple[Image.Image | torch.Tensor, torch.Tensor]:
        coords: Sequence[int] = self.patches[idx]
        assert len(coords) == 4, "expected 4 coords (minx, miny, width, height)"
        minx, miny, width, height = coords

        patch_im = self.slide.read_region(
            location=(minx, miny), level=0, size=(width, height)
        )
        patch_im = patch_im.convert("RGB")

        if self.transform is not None:
            patch_im = self.transform(patch_im)

        return patch_im, torch.as_tensor([minx, miny, width, height])<|MERGE_RESOLUTION|>--- conflicted
+++ resolved
@@ -74,12 +74,7 @@
         patch_path: str | Path,
         um_px: float,
         patch_size: int,
-<<<<<<< HEAD
         transform: Callable[[Image.Image], torch.Tensor] | None = None,
-        roi_path: str | Path | None = None,
-=======
-        transform: Optional[Callable[[Image.Image], torch.Tensor]] = None,
->>>>>>> 5ce02853
     ):
         self.wsi_path = wsi_path
         self.patch_path = patch_path
